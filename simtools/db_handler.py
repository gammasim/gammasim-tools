''' Module to handle interaction with DB. '''

import logging
import datetime
import yaml
import shlex
import subprocess
import time
import atexit
import getpass
from pathlib import Path
<<<<<<< HEAD
from bson import ObjectId
=======
>>>>>>> 2471b11d

import pymongo
import gridfs
from pymongo import MongoClient
from pymongo.errors import BulkWriteError
from astropy.time import Time

import simtools.config as cfg
from simtools.util import names
from simtools.util.model import validateModelParameter, getTelescopeSize

__all__ = ['getArrayDB']


logger = logging.getLogger(__name__)

# TODO move into config file?
DB_TABULATED_DATA = 'CTA-Simulation-Model'
DB_CTA_SIMULATION_MODEL = 'CTA-Simulation-Model'
DB_CTA_SIMULATION_MODEL_DESCRIPTIONS = 'CTA-Simulation-Model-Descriptions'


def createTunnel(localport, remoteport, user, mongodbServer, tunnelServer):
    '''
    Create SSH Tunnels for database connection.

    Parameters
    ----------
    localport: int
        The local port to connect to the DB through (for MongoDB, usually 27018)
    remoteport: int
        The port on the server to connect to the DB through (for MongoDB, usually 27017)
    user: str
        User name to connect with.
    tunnelServer: str
        The server to run the tunnel through (should be warp).

    Returns
    -------
    Tunnel process handle.
    '''

    tunnelCmd = 'ssh -N -L {localport}:{mongodbServer}:{remoteport} {user}@{tunnelServer}'.format(
        localport=localport,
        remoteport=remoteport,
        user=user,
        mongodbServer=mongodbServer,
        tunnelServer=tunnelServer
    )

    args = shlex.split(tunnelCmd)
    tunnel = subprocess.Popen(args)

    time.sleep(2)  # Give it a couple seconds to finish setting up

    # return the tunnel so you can kill it before you stop
    # the program - else the connection will persist
    # after the script ends
    return tunnel


def closeSSHTunnel(tunnels):
    '''
    Close SSH tunnels given in the process handles "tunnels"

    Parameters
    ----------
    tunnels: a tunnel process handle (or a list of those)
    '''

    logger.info('Closing SSH tunnel(s)')
    if not isinstance(tunnels, list):
        tunnels = [tunnels]

    for tunnel in tunnels:
        tunnel.kill()

    return


def openMongoDB():
    '''
    Open a connection to MongoDB and return the client to read/write to the DB with.

    Returns
    -------
    A PyMongo DB client and the tunnel process handle
    '''

    dbDetailsFile = cfg.get('mongoDBConfigFile')
    dbDetails = readDetailsDB(dbDetailsFile)

    user = getpass.getuser()

    # Start tunnel
    tunnel = createTunnel(
        localport=dbDetails['localport'],
        remoteport=dbDetails['remoteport'],
        user=user,
        mongodbServer=dbDetails['mongodbServer'],
        tunnelServer=dbDetails['tunnelServer']
    )
    atexit.register(closeSSHTunnel, [tunnel])

    userDB = dbDetails['userDB']
    dbServer = 'localhost'
    dbClient = MongoClient(
        dbServer,
        port=dbDetails['dbPort'],
        username=userDB,
        password=dbDetails['passDB'],
        authSource=dbDetails['authenticationDatabase'],
        ssl=True,
        tlsallowinvalidhostnames=True,
        tlsallowinvalidcertificates=True
    )

    return dbClient, tunnel


def getArrayDB(databaseLocation):
    '''
    Get array db info as a dict.

    Parameters
    ----------
    databaseLocation: str or Path

    Returns
    -------
    dict
    '''

    file = Path(databaseLocation).joinpath('arrays').joinpath('arrays.yml')
    out = dict()
    with open(file, 'r') as stream:
        out = yaml.load(stream, Loader=yaml.FullLoader)
    return out


def readDetailsDB(dbDetailsFile):
    '''
    Get a dict with db details (name, ports, password).

    Parameters
    ----------
    dbDetailsFile: str or Path

    Returns
    -------
    dict
    '''

    dbDetails = dict()
    with open(dbDetailsFile, 'r') as stream:
        dbDetails = yaml.load(stream, Loader=yaml.FullLoader)
    return dbDetails


def getModelParameters(telescopeType, version, onlyApplicable=False, runPath='./play/datFiles/'):
    '''
    Get parameters from either MongoDB or Yaml DB for a specific telescope.

    Parameters
    ----------
    telescopeType: str
    version: str
        Version of the model.
    onlyApplicable: bool
        If True, only applicable parameters will be read.
    runPath: Path or str
        The sim_telarray run location to write the tabulated data files into.

    Returns
    -------
    dict containing the parameters
    '''

    if cfg.get('useMongoDB'):
        # TODO - This is probably not efficient to open a new connection
        # every time we want to read the parameters of a single telescope.
        # Change this to keep the connection open.
        # Probably would be easier to do if db_handler is a class.
        dbClient, tunnel = openMongoDB()
        _pars = getModelParametersMongoDB(
            dbClient,
            DB_CTA_SIMULATION_MODEL,
            telescopeType,
            version,
            onlyApplicable
        )
        atexit.unregister(closeSSHTunnel)
        closeSSHTunnel([tunnel])
        return _pars
    else:
        return getModelParametersYaml(telescopeType, version, onlyApplicable)


def getModelParametersYaml(telescopeType, version, onlyApplicable=False):
    '''
    Get parameters from DB for one specific type.

    Parameters
    ----------
    telescopeType: str
    version: str
        Version of the model.
    onlyApplicable: bool
        If True, only applicable parameters will be read.

    Returns
    -------
    dict containing the parameters
    '''

    _telTypeValidated = names.validateName(telescopeType, names.allTelescopeTypeNames)
    _versionValidated = names.validateName(version, names.allModelVersionNames)

    if getTelescopeSize(_telTypeValidated) == 'MST':
        # MST-FlashCam or MST-NectarCam
        _whichTelLabels = [_telTypeValidated, 'MST-optics']
    elif _telTypeValidated == 'SST':
        # SST = SST-Camera + SST-Structure
        _whichTelLabels = ['SST-Camera', 'SST-Structure']
    else:
        _whichTelLabels = [_telTypeValidated]

    # Selecting version and applicable (if on)
    _pars = dict()
    for _tel in _whichTelLabels:
        _allPars = getAllModelParametersYaml(_tel, _versionValidated)

        # If tel is a struture, only applicable pars will be collected, always.
        # The default ones will be covered by the camera pars.
        _selectOnlyApplicable = onlyApplicable or (_tel in ['MST-optics', 'SST-Structure'])

        for parNameIn, parInfo in _allPars.items():

            if not parInfo['Applicable'] and _selectOnlyApplicable:
                continue

            _pars[parNameIn] = parInfo[_versionValidated]

    return _pars


def getModelParametersMongoDB(
    dbClient,
    dbName,
    telescopeType,
    version,
    runLocation,
    onlyApplicable=False
):
    '''
    Get parameters from MongoDB for a specific telescope.

    Parameters
    ----------
    dbClient: a MongoDB client provided by openMongoDB
    dbName: str
        the name of the DB
    telescopeType: str
    version: str
        Version of the model.
    runLocation: Path or str
        The sim_telarray run location to write the tabulated data files into.
    onlyApplicable: bool
        If True, only applicable parameters will be read.

    Returns
    -------
    dict containing the parameters
    '''

    # TODO the naming is a mess at the moment, need to fix it everywhere consistently.
    _telTypeValidated = names.validateName(telescopeType, names.allTelescopeTypeNames)
    _versionValidated = names.validateName(version, names.allModelVersionNames)

    site = _telTypeValidated.split('-')[0]
    if 'MST' in _telTypeValidated:
        # MST-FlashCam or MST-NectarCam
        _whichTelLabels = [_telTypeValidated, '{}-MST-Structure-D'.format(site)]
    elif 'SST' in _telTypeValidated:
        # SST = SST-Camera + SST-Structure
        _whichTelLabels = ['{}-SST-Camera-D'.format(site), '{}-SST-Structure'.format(site)]
    else:
        _whichTelLabels = [_telTypeValidated]

    # Selecting version and applicable (if on)
    _pars = dict()
    for _tel in _whichTelLabels:

        # If tel is a struture, only applicable pars will be collected, always.
        # The default ones will be covered by the camera pars.
        _selectOnlyApplicable = onlyApplicable or (_tel in [
            '{}-MST-Structure-D'.format(site),
            '{}-SST-Structure-D'.format(site)
        ])

        _pars.update(readMongoDB(
            dbClient,
            dbName,
            _tel,
            _versionValidated,
            runLocation,
            _selectOnlyApplicable
        ))

    return _pars


def readMongoDB(
    dbClient,
    dbName,
    telescopeType,
    version,
    runLocation,
    onlyApplicable=False
):
    '''
    Build and execute query to Read the MongoDB for a specific telescope.
    Also writes the files listed in the parameter values into the sim_telarray run location

    Parameters
    ----------
    dbClient: a MongoDB client provided by openMongoDB
    dbName: str
        the name of the DB
    telescopeType: str
    version: str
        Version of the model.
    runLocation: Path or str
        The sim_telarray run location to write the tabulated data files into.
    onlyApplicable: bool
        If True, only applicable parameters will be read.

    Returns
    -------
    dict containing the parameters
    '''

    posts = dbClient[dbName].posts
    _parameters = dict()

    query = {
        'Telescope': telescopeType,
        'Version': version,
    }
    if onlyApplicable:
        query['Applicable'] = onlyApplicable
    for i_entry, post in enumerate(posts.find(query)):
        parNow = post['Parameter']
        _parameters[parNow] = post
        _parameters[parNow].pop('Parameter', None)
        _parameters[parNow].pop('Telescope', None)
        _parameters[parNow]['entryDate'] = ObjectId(post['_id']).generation_time
        if _parameters[parNow]['File']:
            file = getFileMongoDB(
                dbClient,
                DB_TABULATED_DATA,
                _parameters[parNow]['Value']
            )

            writeFileFromMongoToDisk(dbClient, DB_TABULATED_DATA, runLocation, file)

    return _parameters


def getAllModelParametersYaml(telescopeType, version):
    '''
    Get all parameters from Yaml DB for one specific type.
    No selection is applied.

    Parameters
    ----------
    telescopeType: str
    version: str
        Version of the model.

    Returns
    -------
    dict containing the parameters
    '''

    _fileNameDB = 'parValues-{}.yml'.format(telescopeType)
    _yamlFile = cfg.findFile(
        _fileNameDB,
        cfg.get('modelFilesLocations')
    )
    logger.debug('Reading DB file {}'.format(_yamlFile))
    with open(_yamlFile, 'r') as stream:
        _allPars = yaml.load(stream, Loader=yaml.FullLoader)
    return _allPars


def writeModelFile(fileName, destDir):
    '''
    Find the fileName in the model files location and write a copy
    at the destDir directory.

    Parameters
    ----------
    fileName: str or Path
        File name to be found and copied.
    destDir: str or Path
        Path of the directory where the file will be written.
    '''

    destFile = Path(destDir).joinpath(fileName)
    file = Path(getModelFile(fileName))
    destFile.write_text(file.read_text())


def getModelFile(fileName):
    '''
    Find file in model files locations and return its full path.

    Parameters
    ----------
    fileName: str
        File name to be found.

    Returns
    -------
    Path
        Full path of the file.
    '''

    file = cfg.findFile(fileName, cfg.get('modelFilesLocations'))
    return file


def getFileMongoDB(dbClient, dbName, fileName):
    '''
    Extract a file from MongoDB and write it to disk

    Parameters
    ----------
    dbClient: a MongoDB client provided by openMongoDB
    dbName: str
        the name of the DB with files of tabulated data
    fileName: str
        The name of the file requested

    Returns
    -------
    GridOut
        A file instance returned by GridFS find_one
    '''

    db = dbClient[dbName]
    fileSystem = gridfs.GridFS(db)
    if fileSystem.exists({'filename': fileName}):
        return fileSystem.find_one({'filename': fileName})
    else:
        raise FileNotFoundError(
            'The file {} does not exist in the database {}'.format(fileName, dbName)
        )


def writeFileFromMongoToDisk(dbClient, dbName, path, file):
    '''
    Extract a file from MongoDB and write it to disk

    Parameters
    ----------
    dbClient: a MongoDB client provided by openMongoDB
    dbName: str
        the name of the DB with files of tabulated data
    path: str or Path
        The path to write the file to
    file: GridOut
        A file instance returned by GridFS find_one
    '''

    db = dbClient[dbName]
    fsOutput = gridfs.GridFSBucket(db)
    with open(Path(path).joinpath(file.filename), 'wb') as outputFile:
        fsOutput.download_to_stream_by_name(file.filename, outputFile)

    return


def copyTelescope(dbClient, dbName, telToCopy, versionToCopy, newTelName, dbToCopyTo=None):
    '''
    Copy a full telescope configuration to a new telescope name.
    Only a specific version is copied.
    (This function should be rarely used, probably only during "construction".)

    Parameters
    ----------
    dbClient: a MongoDB client provided by openMongoDB
    dbName: str
        the name of the DB to copy from
    telToCopy: str
        The telescope to copy
    versionToCopy: str
        The version of the configuration to copy
    newTelName: str
        The name of the new telescope
    dbToCopyTo: str
        The name of the DB to copy to (default is the same as dbName)
    '''

    if dbToCopyTo is None:
        dbToCopyTo = dbName

    logger.info('Copying version {} of {} to the new telescope {} in the {} DB'.format(
        versionToCopy,
        telToCopy,
        newTelName,
        dbToCopyTo
    ))

    collection = dbClient[dbName].posts
    _parameters = dict()
    dbEntries = list()

    query = {
        'Telescope': telToCopy,
        'Version': versionToCopy,
    }
    for i_entry, post in enumerate(collection.find(query)):
        post['Telescope'] = newTelName
        post.pop('_id', None)
        dbEntries.append(post)

    logger.info('Creating new telescope {}'.format(newTelName))
    db = dbClient[dbToCopyTo]
    posts = db.posts
    try:
        posts.insert_many(dbEntries)
    except BulkWriteError as exc:
        raise exc(exc.details)

    return


def deleteQuery(dbClient, dbName, query):
    '''
    Delete all entries from the DB which correspond to the provided query.
    (This function should be rarely used, if at all.)

    Parameters
    ----------
    dbClient: a MongoDB client provided by openMongoDB
    dbName: str
        the name of the DB
    query: dict
        A dictionary listing the fields/values to delete.
        For example,
        query = {
            'Telescope': 'North-LST-1',
            'Version': 'prod4',
        }
        would delete the entire prod4 version from telescope North-LST-1.
    '''

    collection = dbClient[dbName].posts

    logger.info('Deleting {} entries from {}'.format(
        collection.count_documents(query),
        dbName,
    ))

    collection.delete_many(query)

    return


def updateParameter(dbClient, dbName, telescope, version, parameter, newValue):
    '''
    Update a parameter value for a specific telescope/version.
    (This function should be rarely used, since new values should ideally have their own version.)

    Parameters
    ----------
    dbClient: a MongoDB client provided by openMongoDB
    dbName: str
        the name of the file DB
    telescope: str
        Which telescope to update
    version: str
        Which version to update
    parameter: str
        Which parameter to update
    newValue: type identical to the original parameter type
        The new value to set for the parameter
    '''

    collection = dbClient[dbName].posts

    query = {
        'Telescope': telescope,
        'Version': version,
        'Parameter': parameter,
    }

    parEntry = collection.find_one(query)
    oldValue = parEntry['Value']

    logger.info('For telescope {}, version {}\nreplacing {} value from {} to {}'.format(
        telescope,
        version,
        parameter,
        oldValue,
        newValue
    ))

    queryUpdate = {'$set': {'Value': newValue}}

    collection.update_one(query, queryUpdate)

    return


def addParameter(dbClient, dbName, telescope, parameter, newVersion, newValue):
    '''
    Add a parameter value for a specific telescope.
    A new document will be added to the DB,
    with all fields taken from the last entry of this parameter to this telescope,
    except the ones changed.

    Parameters
    ----------
    dbClient: a MongoDB client provided by openMongoDB
    dbName: str
        the name of the file DB
    telescope: str
        Which telescope to update
    parameter: str
        Which parameter to add
    newVersion: str
        The version of the new parameter value
    newValue: type identical to the original parameter type
        The new value to set for the parameter
    '''

    collection = dbClient[dbName].posts

    query = {
        'Telescope': telescope,
        'Parameter': parameter,
    }

    parEntry = collection.find(query).sort('_id', pymongo.DESCENDING)[0]
    parEntry['Value'] = newValue
    parEntry['Version'] = newVersion
    parEntry.pop('_id', None)

    logger.info('Will add the following entry to DB\n', parEntry)

    collection.insert_one(parEntry)

    return


def addNewParameter(dbClient, dbName, telescope, version, parameter, value, **kwargs):
    '''
    Add a parameter value for a specific telescope.
    A new document will be added to the DB,
    with all fields taken from the last entry of this parameter to this telescope,
    except the ones changed.

    Parameters
    ----------
    dbClient: a MongoDB client provided by openMongoDB
    dbName: str
        the name of the file DB
    telescope: str
        The name of the telescope to add a parameter to.
        Assumed to be a valid name!
    parameter: str
        Which parameter to add
    version: str
        The version of the new parameter value
    value: can be any type, preferably given in kwargs
        The value to set for the new parameter
    kwargs: dict
        Any additional fields to add to the parameter
    '''

    collection = dbClient[dbName].posts

    dbEntry = dict()
    dbEntry['Telescope'] = telescope
    dbEntry['Version'] = version
    dbEntry['Parameter'] = parameter
    dbEntry['Value'] = value
    dbEntry['Type'] = kwargs['Type'] if 'Type' in kwargs else str(type(value))
    dbEntry['File'] = False
    if '.dat' in str(value) or '.txt' in str(value):
        dbEntry['File'] = True

    kwargs.pop('Type', None)
    dbEntry.update(kwargs)

    logger.info('Will add the following entry to DB\n', dbEntry)

    collection.insert_one(dbEntry)

    return<|MERGE_RESOLUTION|>--- conflicted
+++ resolved
@@ -9,10 +9,7 @@
 import atexit
 import getpass
 from pathlib import Path
-<<<<<<< HEAD
 from bson import ObjectId
-=======
->>>>>>> 2471b11d
 
 import pymongo
 import gridfs
