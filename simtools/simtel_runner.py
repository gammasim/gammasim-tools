--- conflicted
+++ resolved
@@ -328,19 +328,8 @@
                 )
             )
             command += _configOption('focal_length', self._sourceDistance * u.km.to(u.cm))
-<<<<<<< HEAD
-            command += _configOption(
-                'dish_shape_length',
-                self.telescopeModel.getParameter('mirror_focal_length')
-            )
-            command += _configOption(
-                'mirror_focal_length',
-                self.telescopeModel.getParameter('mirror_focal_length')
-            )
-=======
             command += _configOption('dish_shape_length', _mirrorFocalLength)
             command += _configOption('mirror_focal_length', _mirrorFocalLength)
->>>>>>> 102c47e4
             command += _configOption('parabolic_dish', '0')
             # command += _configOption('random_focal_length', '0.')
             command += _configOption('mirror_align_random_distance', '0.')
